{
  "name": "porcupine-web-vue-demo",
  "version": "2.0.0",
  "author": "Picovoice Inc",
  "license": "Apache-2.0",
  "private": true,
  "scripts": {
    "start": "vue-cli-service serve",
    "serve": "vue-cli-service serve",
    "build": "vue-cli-service build",
    "lint": "vue-cli-service lint"
  },
  "dependencies": {
<<<<<<< HEAD
    "@picovoice/porcupine-web-en-worker": "^2.0.2",
=======
    "@picovoice/porcupine-web-en-worker": "^2.0.1",
>>>>>>> 78b80235
    "@picovoice/porcupine-web-vue": "^2.0.1",
    "@picovoice/web-voice-processor": "^2.1.2",
    "core-js": "^3.6.5",
    "vue": "^2.6.11",
    "vue-template-compiler": "^2.6.11"
  },
  "devDependencies": {
    "@typescript-eslint/eslint-plugin": "^4.18.0",
    "@typescript-eslint/parser": "^4.18.0",
    "@vue/cli-plugin-babel": "~4.5.0",
    "@vue/cli-plugin-eslint": "~4.5.0",
    "@vue/cli-plugin-typescript": "~4.5.0",
    "@vue/cli-service": "~4.5.0",
    "@vue/eslint-config-prettier": "^6.0.0",
    "@vue/eslint-config-typescript": "^7.0.0",
    "eslint": "^6.7.2",
    "eslint-plugin-prettier": "^3.3.1",
    "eslint-plugin-vue": "^7.0.0",
    "prettier": "^2.2.1",
    "sass": "^1.26.5",
    "sass-loader": "^8.0.2",
    "typescript": "~4.1.5"
  }
}<|MERGE_RESOLUTION|>--- conflicted
+++ resolved
@@ -11,11 +11,7 @@
     "lint": "vue-cli-service lint"
   },
   "dependencies": {
-<<<<<<< HEAD
     "@picovoice/porcupine-web-en-worker": "^2.0.2",
-=======
-    "@picovoice/porcupine-web-en-worker": "^2.0.1",
->>>>>>> 78b80235
     "@picovoice/porcupine-web-vue": "^2.0.1",
     "@picovoice/web-voice-processor": "^2.1.2",
     "core-js": "^3.6.5",
